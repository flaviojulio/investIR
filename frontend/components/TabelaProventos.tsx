--- conflicted
+++ resolved
@@ -106,9 +106,6 @@
               <TableCell className="font-medium text-xs sm:text-sm">{provento.ticker_acao}</TableCell>
               <TableCell className="hidden lg:table-cell text-xs sm:text-sm">{provento.nome_acao || '-'}</TableCell>
               <TableCell className="text-xs sm:text-sm">{provento.tipo}</TableCell>
-<<<<<<< HEAD
-              <TableCell className="text-right hidden sm:table-cell text-xs sm:text-sm">{formatNumber(provento.quantidade_na_data_ex)}</TableCell>
-=======
               <TableCell className="text-right hidden sm:table-cell text-xs sm:text-sm">
                 {(() => {
                   console.log(
@@ -117,7 +114,6 @@
                   return formatNumber(provento.quantidade_possuida_na_data_ex);
                 })()}
               </TableCell>
->>>>>>> eece0133
               <TableCell className="text-right text-xs sm:text-sm">{formatCurrency(provento.valor_unitario_provento)}</TableCell>
               <TableCell className="text-right font-semibold text-xs sm:text-sm">{formatCurrency(provento.valor_total_recebido)}</TableCell>
             </TableRow>
