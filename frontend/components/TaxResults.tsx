--- conflicted
+++ resolved
@@ -4,10 +4,7 @@
 import { Table, TableBody, TableCell, TableHead, TableHeader, TableRow } from "@/components/ui/table"
 import { Badge } from "@/components/ui/badge"
 import { useState } from "react" // Added for darfUpdating state
-<<<<<<< HEAD
-=======
 // Removed duplicate Card, Table, Badge imports that were here
->>>>>>> 5be46f03
 import { Button } from "@/components/ui/button" // Added Button import
 import { Alert, AlertDescription } from "@/components/ui/alert"
 import { Calendar, DollarSign, TrendingUp, AlertTriangle, CheckCircle, Edit3 } from "lucide-react" // Edit3 for actions
