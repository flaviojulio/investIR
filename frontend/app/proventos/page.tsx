"use client"

import React, { useState, useEffect, useMemo } from 'react';
import {
  Select,
  SelectContent,
  SelectItem,
  SelectTrigger,
  SelectValue,
} from "@/components/ui/select";
import { Label } from "@/components/ui/label";
import { InfoCard } from "@/components/InfoCard";
import { getResumoProventosAnuaisUsuario, getResumoProventosMensaisUsuario, getProventosUsuarioDetalhado } from "@/lib/api";
import type { ResumoProventoAnualAPI, ResumoProventoMensalAPI, AcaoDetalhadaResumoProventoAPI, ProventoRecebidoUsuario } from "@/lib/types";
import { DollarSign, TrendingUp, Briefcase, Landmark } from "lucide-react";
import { Card, CardHeader, CardTitle, CardContent } from "@/components/ui/card";
import { TabelaProventos } from "@/components/TabelaProventos"; // Import da tabela

import { BarChart, Bar, XAxis, YAxis, CartesianGrid, Tooltip, Legend, ResponsiveContainer, PieChart, Pie, Cell } from 'recharts';
import {
  ChartContainer,
  ChartTooltip,
  ChartTooltipContent,
  ChartLegend,
  ChartLegendContent,
} from "@/components/ui/chart";

// Função para formatar valores monetários
const formatCurrency = (value: number | undefined | null): string => {
  if (value === undefined || value === null) return "R$ 0,00";
  return value.toLocaleString('pt-BR', { style: 'currency', currency: 'BRL' });
};

// Função para formatar tick do YAxis como moeda de forma concisa
const formatYAxisTick = (tick: number): string => {
  if (tick >= 1000000) return `R$${(tick / 1000000).toFixed(0)}M`;
  if (tick >= 1000) return `R$${(tick / 1000).toFixed(0)}k`;
  return `R$${tick.toFixed(0)}`;
};

// Função para converter "YYYY-MM" para nome do mês abreviado
const formatMonthName = (monthStr: string): string => {
  const [_, monthNum] = monthStr.split('-');
  const date = new Date();
  date.setMonth(parseInt(monthNum) - 1);
  return date.toLocaleString('pt-BR', { month: 'short' }).replace('.', '');
};

const PIE_CHART_COLORS = [
  "hsl(var(--chart-1))",
  "hsl(var(--chart-2))",
  "hsl(var(--chart-3))",
  "hsl(var(--chart-4))",
  "hsl(var(--chart-5))",
  "hsl(var(--primary))",
  "hsl(var(--secondary))",
];


export default function ProventosPage() {
  const [anoSelecionado, setAnoSelecionado] = useState<number | undefined>();
  const [anosDisponiveis, setAnosDisponiveis] = useState<number[]>([]);

  const [resumoAnualData, setResumoAnualData] = useState<ResumoProventoAnualAPI[]>([]);
  const [loadingData, setLoadingData] = useState(true); // Cobre carregamento inicial de resumos e detalhados

  const [resumoMensal, setResumoMensal] = useState<ResumoProventoMensalAPI[]>([]);
  const [loadingGraficoMensal, setLoadingGraficoMensal] = useState(false);

  const [proventosDetalhados, setProventosDetalhados] = useState<ProventoRecebidoUsuario[]>([]);

  useEffect(() => {
    const fetchInitialData = async () => {
      setLoadingData(true);
      try {
        // Buscar todos os dados em paralelo
        const [anuaisData, detalhadosData] = await Promise.all([
          getResumoProventosAnuaisUsuario(),
          getProventosUsuarioDetalhado()
        ]);

        console.log("API Response (proventosDetalhados raw):", JSON.stringify(detalhadosData, null, 2));
        setResumoAnualData(anuaisData);
        setProventosDetalhados(detalhadosData);

        if (anuaisData.length > 0) {
          const anos = anuaisData.map(item => item.ano).sort((a, b) => b - a);
          setAnosDisponiveis(anos);
          setAnoSelecionado(anos[0] || new Date().getFullYear());
        } else {
          const anoAtual = new Date().getFullYear();
          setAnosDisponiveis([anoAtual, anoAtual -1, anoAtual -2, anoAtual -3, anoAtual -4]);
          setAnoSelecionado(anoAtual);
        }
      } catch (error) {
        console.error("Erro ao buscar dados iniciais de proventos:", error);
        const anoAtual = new Date().getFullYear();
        setAnosDisponiveis([anoAtual, anoAtual -1, anoAtual -2, anoAtual -3, anoAtual -4]);
        setAnoSelecionado(anoAtual);
      } finally {
        setLoadingData(false);
      }
    };
    fetchInitialData();
  }, []);

  useEffect(() => {
    if (anoSelecionado === undefined) {
      setResumoMensal([]);
      return;
    }
    const fetchResumoMensal = async () => {
      setLoadingGraficoMensal(true);
      try {
        const data = await getResumoProventosMensaisUsuario(anoSelecionado);
        const dataOrdenada = data.sort((a,b) => a.mes.localeCompare(b.mes));
        setResumoMensal(dataOrdenada);
      } catch (error) {
        console.error(`Erro ao buscar resumo mensal para o ano ${anoSelecionado}:`, error);
        setResumoMensal([]);
      } finally {
        setLoadingGraficoMensal(false);
      }
    };
    fetchResumoMensal();
  }, [anoSelecionado]);

  const resumoDoAnoSelecionado = resumoAnualData.find(r => r.ano === anoSelecionado);
  const totalAnoSelecionado = resumoDoAnoSelecionado?.total_geral ?? 0;
  const dividendosAnoSelecionado = resumoDoAnoSelecionado?.total_dividendos ?? 0;
  const jcpAnoSelecionado = resumoDoAnoSelecionado?.total_jcp ?? 0;

  let acaoMaiorPagamentoAno: AcaoDetalhadaResumoProventoAPI | null = null;
  if (resumoDoAnoSelecionado && resumoDoAnoSelecionado.acoes_detalhadas.length > 0) {
    acaoMaiorPagamentoAno = resumoDoAnoSelecionado.acoes_detalhadas.reduce((max, acao) =>
      acao.total_recebido_na_acao > max.total_recebido_na_acao ? acao : max
    );
  }

  const dadosGraficoAnual = resumoAnualData
    .map(item => ({
      name: String(item.ano),
      Dividendos: item.total_dividendos,
      JCP: item.total_jcp,
      Outros: item.total_outros,
    }))
    .sort((a, b) => parseInt(a.name) - parseInt(b.name));

  const dadosGraficoMensal = resumoMensal.map(item => ({
    name: formatMonthName(item.mes),
    Dividendos: item.total_dividendos,
    JCP: item.total_jcp,
    Outros: item.total_outros,
  }));

  const dadosGraficoPizzaAcao = resumoDoAnoSelecionado?.acoes_detalhadas
    .filter(acao => acao.total_recebido_na_acao > 0)
    .map(acao => ({
      name: `${acao.ticker} (${acao.nome_acao || 'N/A'})`,
      value: acao.total_recebido_na_acao,
    }))
    .sort((a,b) => b.value - a.value) ?? [];

  const proventosFiltradosParaTabela = useMemo(() => {
    console.log("Filtering proventos. anoSelecionado:", anoSelecionado);
    console.log("proventosDetalhados before filter:", JSON.stringify(proventosDetalhados, null, 2));
<<<<<<< HEAD
    
    const filteredResult = (() => {
        if (!proventosDetalhados) return [];

        if (anoSelecionado === undefined) {
            return proventosDetalhados.filter(p => {
                if (!p.dt_pagamento) return false;
                const dateObj = new Date(p.dt_pagamento + 'T00:00:00Z');
                return !isNaN(dateObj.getTime());
=======

    // If no year is selected, the original logic was to return proventosDetalhados.
    // This might mean anoSelecionado is always expected to be set.
    const filteredResult = (() => { // IIFE to contain existing logic
        if (!proventosDetalhados) return []; // Handle case where proventosDetalhados might not be loaded yet

        if (anoSelecionado === undefined) {
            return proventosDetalhados.filter(p => {
                let dateToConsider = null;
                if (p.dt_pagamento) {
                    dateToConsider = new Date(p.dt_pagamento + 'T00:00:00Z');
                    if (!isNaN(dateToConsider.getTime())) {
                        return true; // Valid payment date exists
                    }
                }
                // If no valid payment date, try data_ex
                if (p.data_ex) {
                    dateToConsider = new Date(p.data_ex + 'T00:00:00Z');
                    if (!isNaN(dateToConsider.getTime())) {
                        return true; // Valid ex-dividend date exists
                    }
                }
                return false; // Neither date is valid
>>>>>>> b4c089f0
            });
        }

        return proventosDetalhados.filter(p => {
<<<<<<< HEAD
            if (!p.dt_pagamento) return false;
            const dateObj = new Date(p.dt_pagamento + 'T00:00:00Z');
            if (isNaN(dateObj.getTime())) {
                console.warn(`Invalid date encountered for dt_pagamento: ${p.dt_pagamento} for provento ID: ${p.id}`);
                return false;
            }
            const anoPagamento = dateObj.getFullYear();
            return anoPagamento === anoSelecionado;
=======
            let dateToParse = p.dt_pagamento;
            let isPaymentDate = true;
            let dateFieldNameForLog = "dt_pagamento";

            if (!dateToParse) { // If dt_pagamento is null, undefined, or empty
                dateToParse = p.data_ex; // Fallback to data_ex
                isPaymentDate = false;
                dateFieldNameForLog = "data_ex";
            }

            if (!dateToParse) { // If both are null/undefined/empty
                return false;
            }

            const dateObj = new Date(dateToParse + 'T00:00:00Z');

            if (isNaN(dateObj.getTime())) {
                if (isPaymentDate) { // Original attempt was for dt_pagamento
                     console.warn(`Invalid date encountered for dt_pagamento: ${p.dt_pagamento} for provento ID: ${p.id}, attempting fallback to data_ex or excluding.`);
                     // Try data_ex if dt_pagamento was invalid
                     if (p.data_ex) {
                         const dataExObj = new Date(p.data_ex + 'T00:00:00Z');
                         if (!isNaN(dataExObj.getTime())) {
                             const anoDataEx = dataExObj.getFullYear();
                             return anoDataEx === anoSelecionado;
                         } else {
                             console.warn(`Invalid date also for data_ex: ${p.data_ex} for provento ID: ${p.id}. Excluding.`);
                             return false;
                         }
                     } else {
                         return false; // dt_pagamento invalid and no data_ex to fallback
                     }
                } else { // Original attempt was already for data_ex (because dt_pagamento was initially null/empty)
                     console.warn(`Invalid date encountered for data_ex: ${p.data_ex} for provento ID: ${p.id} (dt_pagamento was also missing/invalid). Excluding.`);
                     return false;
                }
            }

            const anoEvento = dateObj.getFullYear();
            return anoEvento === anoSelecionado;
>>>>>>> b4c089f0
        });
    })(); // End of IIFE

    console.log("proventosFiltradosParaTabela after filter:", JSON.stringify(filteredResult, null, 2));
    return filteredResult;

  }, [proventosDetalhados, anoSelecionado]);

  return (
    <div className="container mx-auto py-8 px-4 md:px-6 lg:px-8">
      <h1 className="text-3xl font-bold mb-8 text-gray-800 dark:text-white">Meus Proventos</h1>

      <div className="mb-8 max-w-xs">
        <Label htmlFor="select-ano" className="text-sm font-medium text-gray-700 dark:text-gray-300 mb-1 block">
          Filtrar por Ano:
        </Label>
        <Select
          value={anoSelecionado ? String(anoSelecionado) : ""}
          onValueChange={(value) => setAnoSelecionado(value ? Number(value) : undefined)}
          disabled={loadingData || anosDisponiveis.length === 0}
        >
          <SelectTrigger id="select-ano" className="w-full">
            <SelectValue placeholder="Selecione o ano" />
          </SelectTrigger>
          <SelectContent>
            {anosDisponiveis.map((ano) => (
              <SelectItem key={ano} value={String(ano)}>
                {ano}
              </SelectItem>
            ))}
          </SelectContent>
        </Select>
      </div>

      <div className="mb-8">
        <h2 className="text-2xl font-semibold mb-4 text-gray-700 dark:text-gray-200">
          Resumo de {anoSelecionado || "N/A"}
        </h2>
        {loadingData ? (
          <div className="grid grid-cols-1 md:grid-cols-2 lg:grid-cols-4 gap-6">
            {Array.from({ length: 4 }).map((_, index) => (
              <Card key={index}>
                <CardHeader className="flex flex-row items-center justify-between space-y-0 pb-2">
                  <CardTitle className="text-sm font-medium bg-gray-200 dark:bg-gray-700 h-4 w-3/4 rounded"></CardTitle>
                  <div className="h-4 w-4 bg-gray-200 dark:bg-gray-700 rounded"></div>
                </CardHeader>
                <CardContent>
                  <div className="text-2xl font-bold bg-gray-200 dark:bg-gray-700 h-8 w-1/2 mb-2 rounded"></div>
                  <p className="text-xs text-muted-foreground bg-gray-200 dark:bg-gray-700 h-3 w-full rounded"></p>
                </CardContent>
              </Card>
            ))}
          </div>
        ) : resumoDoAnoSelecionado ? (
          <div className="grid grid-cols-1 md:grid-cols-2 lg:grid-cols-4 gap-6">
            <InfoCard title={`Total Recebido (${anoSelecionado})`} value={formatCurrency(totalAnoSelecionado)} icon={DollarSign} description="Soma de todos os proventos no ano."/>
            <InfoCard title={`Dividendos (${anoSelecionado})`} value={formatCurrency(dividendosAnoSelecionado)} icon={Landmark} description="Total de dividendos recebidos."/>
            <InfoCard title={`JCP (${anoSelecionado})`} value={formatCurrency(jcpAnoSelecionado)} icon={Briefcase} description="Total de JCP (bruto) recebido."/>
            {acaoMaiorPagamentoAno ? (
              <InfoCard title={`Top Ação (${anoSelecionado})`} value={acaoMaiorPagamentoAno.ticker} description={`Recebido: ${formatCurrency(acaoMaiorPagamentoAno.total_recebido_na_acao)}`} icon={TrendingUp}/>
            ) : (
              <InfoCard title={`Top Ação (${anoSelecionado})`} value="N/A" description="Sem dados de ações para este ano." icon={TrendingUp}/>
            )}
          </div>
        ) : (
          <p className="text-gray-600 dark:text-gray-400">Não há dados de proventos para o ano selecionado ({anoSelecionado || "N/A"}).</p>
        )}
      </div>

      <div className="grid grid-cols-1 lg:grid-cols-2 gap-8 mb-8">
        <div>
          <h2 className="text-2xl font-semibold mb-4 text-gray-700 dark:text-gray-200">Recebimento Anual (Todos os Anos)</h2>
          {loadingData ? (
            <Card className="h-[400px] flex items-center justify-center"><CardContent><p>Carregando gráfico anual...</p></CardContent></Card>
          ) : dadosGraficoAnual.length > 0 ? (
            <ChartContainer config={{}} className="min-h-[300px] w-full">
              <ResponsiveContainer width="100%" height={400}>
                <BarChart data={dadosGraficoAnual} margin={{ top: 5, right: 20, left: 20, bottom: 5 }}>
                  <CartesianGrid strokeDasharray="3 3" vertical={false} />
                  <XAxis dataKey="name" stroke="hsl(var(--foreground))" />
                  <YAxis stroke="hsl(var(--foreground))" tickFormatter={formatYAxisTick} />
                  <Tooltip content={<ChartTooltipContent formatter={(value) => formatCurrency(Number(value))} labelClassName="font-bold" className="bg-background text-foreground border-border shadow-lg" />} />
                  <Legend content={<ChartLegendContent />} />
                  <Bar dataKey="Dividendos" stackId="a" fill="hsl(var(--chart-1))" radius={[4, 4, 0, 0]} />
                  <Bar dataKey="JCP" stackId="a" fill="hsl(var(--chart-2))" radius={[4, 4, 0, 0]} />
                  <Bar dataKey="Outros" stackId="a" fill="hsl(var(--chart-3))" radius={[4, 4, 0, 0]} />
                </BarChart>
              </ResponsiveContainer>
            </ChartContainer>
          ) : (
            <p className="text-gray-600 dark:text-gray-400">Nenhum dado para exibir no gráfico anual.</p>
          )}
        </div>

        <div>
          <h2 className="text-2xl font-semibold mb-4 text-gray-700 dark:text-gray-200">Recebimento Mensal ({anoSelecionado || "N/A"})</h2>
          {loadingGraficoMensal ? (
            <Card className="h-[400px] flex items-center justify-center"><CardContent><p>Carregando gráfico mensal...</p></CardContent></Card>
          ) : !anoSelecionado ? (
            <p className="text-gray-600 dark:text-gray-400">Selecione um ano para ver o detalhamento mensal.</p>
          ) : dadosGraficoMensal.length > 0 ? (
            <ChartContainer config={{}} className="min-h-[300px] w-full">
              <ResponsiveContainer width="100%" height={400}>
                <BarChart data={dadosGraficoMensal} margin={{ top: 5, right: 20, left: 20, bottom: 5 }}>
                  <CartesianGrid strokeDasharray="3 3" vertical={false} />
                  <XAxis dataKey="name" stroke="hsl(var(--foreground))" />
                  <YAxis stroke="hsl(var(--foreground))" tickFormatter={formatYAxisTick} />
                  <Tooltip content={<ChartTooltipContent formatter={(value) => formatCurrency(Number(value))} labelClassName="font-bold" className="bg-background text-foreground border-border shadow-lg" />} />
                  <Legend content={<ChartLegendContent />} />
                  <Bar dataKey="Dividendos" stackId="a" fill="hsl(var(--chart-1))" radius={[4, 4, 0, 0]} />
                  <Bar dataKey="JCP" stackId="a" fill="hsl(var(--chart-2))" radius={[4, 4, 0, 0]} />
                  <Bar dataKey="Outros" stackId="a" fill="hsl(var(--chart-3))" radius={[4, 4, 0, 0]} />
                </BarChart>
              </ResponsiveContainer>
            </ChartContainer>
          ) : (
            <p className="text-gray-600 dark:text-gray-400">Nenhum provento recebido em {anoSelecionado}.</p>
          )}
        </div>
      </div>

      <div className="mb-8"> {/* Pie chart section */}
        <h2 className="text-2xl font-semibold mb-4 text-gray-700 dark:text-gray-200">Distribuição por Ação ({anoSelecionado || "N/A"})</h2>
        {loadingData ? (
            <Card className="h-[400px] flex items-center justify-center"><CardContent><p>Carregando gráfico de distribuição...</p></CardContent></Card>
        ) : !anoSelecionado ? (
            <p className="text-gray-600 dark:text-gray-400">Selecione um ano para ver a distribuição por ação.</p>
        ) : dadosGraficoPizzaAcao.length > 0 ? (
          <ChartContainer config={{}} className="min-h-[300px] w-full">
            <ResponsiveContainer width="100%" height={400}>
              <PieChart>
                <Pie data={dadosGraficoPizzaAcao} cx="50%" cy="50%" labelLine={false} outerRadius={120} fill="#8884d8" dataKey="value" nameKey="name">
                  {dadosGraficoPizzaAcao.map((entry, index) => (
                    <Cell key={`cell-${index}`} fill={PIE_CHART_COLORS[index % PIE_CHART_COLORS.length]} />
                  ))}
                </Pie>
                <Tooltip content={<ChartTooltipContent formatter={(value, name) => [formatCurrency(Number(value)), name]} labelClassName="font-bold" className="bg-background text-foreground border-border shadow-lg" />} />
                <Legend content={<ChartLegendContent />} />
              </PieChart>
            </ResponsiveContainer>
          </ChartContainer>
        ) : (
          <p className="text-gray-600 dark:text-gray-400">Nenhuma distribuição por ação para exibir em {anoSelecionado}.</p>
        )}
      </div>

      {/* Seção da Tabela Detalhada */}
      <div className="mt-10">
        <h2 className="text-2xl font-semibold mb-4 text-gray-700 dark:text-gray-200">
          Detalhes dos Proventos Recebidos {anoSelecionado ? `em ${anoSelecionado}` : '(Todos os Anos)'}
        </h2>
        {loadingData ? (
          <Card className="h-[200px] flex items-center justify-center"><CardContent><p>Carregando tabela de proventos...</p></CardContent></Card>
        ) : (
          <TabelaProventos data={proventosFiltradosParaTabela} />
        )}
      </div>

      {/* Seção de Resumo Geral por Ação (Todos os Anos) - Pode ser opcional ou movida */}
      {/* <div className="mt-12">
        <h2 className="text-2xl font-semibold mb-4 text-gray-700 dark:text-gray-200">Resumo Geral por Ação (Todos os Períodos)</h2>
        <p className="text-gray-600 dark:text-gray-400">Resumo de proventos por ação (todos os períodos) será exibido aqui.</p>
      </div> */}
    </div>
  );
}<|MERGE_RESOLUTION|>--- conflicted
+++ resolved
@@ -164,17 +164,6 @@
   const proventosFiltradosParaTabela = useMemo(() => {
     console.log("Filtering proventos. anoSelecionado:", anoSelecionado);
     console.log("proventosDetalhados before filter:", JSON.stringify(proventosDetalhados, null, 2));
-<<<<<<< HEAD
-    
-    const filteredResult = (() => {
-        if (!proventosDetalhados) return [];
-
-        if (anoSelecionado === undefined) {
-            return proventosDetalhados.filter(p => {
-                if (!p.dt_pagamento) return false;
-                const dateObj = new Date(p.dt_pagamento + 'T00:00:00Z');
-                return !isNaN(dateObj.getTime());
-=======
 
     // If no year is selected, the original logic was to return proventosDetalhados.
     // This might mean anoSelecionado is always expected to be set.
@@ -198,21 +187,10 @@
                     }
                 }
                 return false; // Neither date is valid
->>>>>>> b4c089f0
             });
         }
 
         return proventosDetalhados.filter(p => {
-<<<<<<< HEAD
-            if (!p.dt_pagamento) return false;
-            const dateObj = new Date(p.dt_pagamento + 'T00:00:00Z');
-            if (isNaN(dateObj.getTime())) {
-                console.warn(`Invalid date encountered for dt_pagamento: ${p.dt_pagamento} for provento ID: ${p.id}`);
-                return false;
-            }
-            const anoPagamento = dateObj.getFullYear();
-            return anoPagamento === anoSelecionado;
-=======
             let dateToParse = p.dt_pagamento;
             let isPaymentDate = true;
             let dateFieldNameForLog = "dt_pagamento";
@@ -253,7 +231,6 @@
 
             const anoEvento = dateObj.getFullYear();
             return anoEvento === anoSelecionado;
->>>>>>> b4c089f0
         });
     })(); // End of IIFE
 
