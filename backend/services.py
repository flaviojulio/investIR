from typing import List, Dict, Any, Optional # Tuple replaced with tuple, Optional added
from datetime import date, datetime, timedelta
from decimal import Decimal # Kept for specific calculations in recalcular_resultados
import calendar
from collections import defaultdict

from models import OperacaoCreate, AtualizacaoCarteira, Operacao, ResultadoTicker # Operacao added, ResultadoTicker added
from database import (
    inserir_operacao,
    obter_todas_operacoes, # Comment removed
    atualizar_carteira,
    obter_carteira_atual,
    salvar_resultado_mensal,
    obter_resultados_mensais,
    obter_operacao_por_id, # Added
    # Import new/updated database functions
    obter_operacoes_para_calculo_fechadas,
    salvar_operacao_fechada,
    limpar_operacoes_fechadas_usuario,
    remover_operacao,  # Added import for remover_operacao
    remover_todas_operacoes_usuario, # Added import for new function
    atualizar_status_darf_db, # Added for DARF status update
    limpar_carteira_usuario_db, # Added for clearing portfolio before recalc
    limpar_resultados_mensais_usuario_db, # Added for clearing monthly results before recalc
    remover_item_carteira_db, # Added for deleting single portfolio item
    obter_operacoes_por_ticker_db # Added for fetching operations by ticker
)

def _calculate_darf_due_date(year_month_str: str) -> date:
    """
    Calcula a data de vencimento do DARF para um dado mês/ano de competência.
    O vencimento é o último dia útil do mês seguinte ao mês de competência.
    """
    ano, mes_num = map(int, year_month_str.split('-'))
    
    # Calcula o próximo mês e ano
    prox_mes_ano = ano
    prox_mes_num = mes_num + 1
    if prox_mes_num > 12:
        prox_mes_num = 1
        prox_mes_ano += 1
        
    # Último dia do próximo mês
    ultimo_dia_prox_mes = calendar.monthrange(prox_mes_ano, prox_mes_num)[1]
    vencimento = date(prox_mes_ano, prox_mes_num, ultimo_dia_prox_mes)
    
    # Ajusta para o último dia útil (retrocede se for sábado ou domingo)
    while vencimento.weekday() >= 5:  # 5 = Sábado, 6 = Domingo
        vencimento -= timedelta(days=1)
    return vencimento

def processar_operacoes(operacoes: List[OperacaoCreate], usuario_id: int) -> None:
    """
    Processa uma lista de operações, salvando-as no banco de dados
    e atualizando a carteira atual para um usuário específico.
    
    Args:
        operacoes: Lista de operações a serem processadas.
        usuario_id: ID do usuário.
    """
    # Salva as operações no banco de dados
    for op in operacoes:
        inserir_operacao(op.model_dump(), usuario_id=usuario_id) # Use model_dump() for Pydantic v2
    
    # Recalcula a carteira atual
    recalcular_carteira(usuario_id=usuario_id)
    
    # Recalcula os resultados mensais
    recalcular_resultados(usuario_id=usuario_id)

def _eh_day_trade(operacoes_dia: List[Dict[str, Any]], ticker: str) -> bool:
    """
    Verifica se houve day trade para um ticker específico em um dia.
    
    Args:
        operacoes_dia: Lista de operações do dia.
        ticker: Ticker a ser verificado.
        
    Returns:
        bool: True se houve day trade, False caso contrário.
    """
    compras = sum(op["quantity"] for op in operacoes_dia 
                 if op["ticker"] == ticker and op["operation"] == "buy")
    vendas = sum(op["quantity"] for op in operacoes_dia 
                if op["ticker"] == ticker and op["operation"] == "sell")
    
    # Se houve compra e venda do mesmo ticker no mesmo dia, é day trade
    return compras > 0 and vendas > 0

def _calcular_resultado_dia(operacoes_dia: List[Dict[str, Any]], usuario_id: int) -> tuple[Dict[str, float], Dict[str, float]]: # Changed Tuple to tuple
    """
    Calcula o resultado de swing trade e day trade para um dia para um usuário.
    
    Args:
        operacoes_dia: Lista de operações do dia.
        usuario_id: ID do usuário.
        
    Returns:
        tuple[Optional[Dict[str, float]], Dict[str, float]]: Resultados de swing trade (None) e day trade.
    """
    import logging # Se já não estiver importado globalmente no módulo

    resultado_day = {
        "vendas_total": 0.0, # Total de vendas (valor - taxas)
        "custo_total": 0.0,  # Total de compras (valor + taxas)
        "ganho_liquido": 0.0,
        "irrf": 0.0
    }
    
    # Identifica os tickers com day trade DENTRO DAS OPERAÇÕES FORNECIDAS (operacoes_dia)
    # Esta parte é crucial: _eh_day_trade deve ser chamada com as operações do dia para aquele ticker.
    tickers_day_trade_neste_conjunto = set()
    ops_por_ticker_no_dia = defaultdict(list)
    for op_dt_check in operacoes_dia: # Renomeado para evitar conflito de nome
        ops_por_ticker_no_dia[op_dt_check["ticker"]].append(op_dt_check)

    for ticker_dt, ops_do_ticker_neste_conjunto in ops_por_ticker_no_dia.items(): # Renomeado para evitar conflito
        if _eh_day_trade(ops_do_ticker_neste_conjunto, ticker_dt): # Passa a lista filtrada por ticker
            tickers_day_trade_neste_conjunto.add(ticker_dt)

    for op in operacoes_dia: # Processa apenas as operações que efetivamente são day trade
        if op["ticker"] in tickers_day_trade_neste_conjunto:
            valor = op["quantity"] * op["price"]
            fees = op.get("fees", 0.0)
            if op["operation"] == "buy":
                resultado_day["custo_total"] += valor + fees
            else:  # sell
                resultado_day["vendas_total"] += valor - fees
                resultado_day["irrf"] += (op["quantity"] * op["price"]) * 0.01 # IRRF is on gross sale value
    
    resultado_day["ganho_liquido"] = resultado_day["vendas_total"] - resultado_day["custo_total"]
    return None, resultado_day # Retorna None para resultado_swing

def calcular_resultados_mensais(usuario_id: int) -> List[Dict[str, Any]]:
    """
    Obtém os resultados mensais calculados para um usuário.
    
    Args:
        usuario_id: ID do usuário.
        
    Returns:
        List[Dict[str, Any]]: Lista de resultados mensais.
    """
    return obter_resultados_mensais(usuario_id=usuario_id)

def calcular_carteira_atual(usuario_id: int) -> List[Dict[str, Any]]:
    """
    Obtém a carteira atual de ações de um usuário.
    
    Args:
        usuario_id: ID do usuário.
        
    Returns:
        List[Dict[str, Any]]: Lista de itens da carteira.
    """
    return obter_carteira_atual(usuario_id=usuario_id)

def gerar_darfs(usuario_id: int) -> List[Dict[str, Any]]:
    """
    Gera a lista de DARFs a partir dos resultados mensais de um usuário.
    
    Args:
        usuario_id: ID do usuário.
        
    Returns:
        List[Dict[str, Any]]: Lista de DARFs.
    """
    resultados = obter_resultados_mensais(usuario_id=usuario_id)
    
    darfs = []
    for resultado in resultados:
        if resultado.get("darf_codigo") and resultado.get("darf_valor", 0) > 0:
            darfs.append({
                "codigo": resultado["darf_codigo"],
                "competencia": resultado["darf_competencia"],
                "valor": resultado["darf_valor"],
                "vencimento": resultado["darf_vencimento"]
            })
    
    return darfs

# Novas funções para as funcionalidades adicionais

def inserir_operacao_manual(operacao: OperacaoCreate, usuario_id: int) -> int:
    """
    Insere uma operação manualmente para um usuário e recalcula a carteira e os resultados.
    Retorna o ID da operação inserida.
    
    Args:
        operacao: Dados da operação a ser inserida.
        usuario_id: ID do usuário.
        
    Returns:
        int: ID da operação inserida.
    """
    # Insere a operação no banco de dados
    new_operacao_id = inserir_operacao(operacao.model_dump(), usuario_id=usuario_id)
    
    # Recalcula a carteira e os resultados
    recalcular_carteira(usuario_id=usuario_id)
    recalcular_resultados(usuario_id=usuario_id)
    return new_operacao_id

def obter_operacao_service(operacao_id: int, usuario_id: int) -> Optional[Operacao]:
    """
    Obtém uma operação específica pelo ID e ID do usuário.
    
    Args:
        operacao_id: ID da operação.
        usuario_id: ID do usuário.
        
    Returns:
        Optional[Operacao]: O objeto Operacao se encontrado, None caso contrário.
    """
    operacao_data = obter_operacao_por_id(operacao_id, usuario_id)
    if operacao_data:
        return Operacao(**operacao_data)
    return None

def atualizar_item_carteira(dados: AtualizacaoCarteira, usuario_id: int) -> None:
    """
    Atualiza um item da carteira manualmente para um usuário.
    
    Args:
        dados: Novos dados do item da carteira (ticker, quantidade e preço médio).
        usuario_id: ID do usuário.
    """
    custo_total_calculado: float
    if dados.quantidade < 0:
        # Para posições vendidas editadas manualmente, o custo_total deve ser o valor (positivo) da posição vendida.
        # O preco_medio fornecido em 'dados' para uma qtd negativa é o PM de venda.
<<<<<<< HEAD
        custo_total_calculado = abs(dados.quantidade) * dados.preco_medio 
=======
        custo_total_calculado = abs(dados.quantidade) * dados.preco_medio
>>>>>>> 2b65326d
    else:
        # Para posições compradas ou zeradas (quantidade >= 0)
        custo_total_calculado = dados.quantidade * dados.preco_medio

    # Atualiza o item na carteira
    atualizar_carteira(dados.ticker, dados.quantidade, dados.preco_medio, custo_total_calculado, usuario_id=usuario_id)
    
    # Adiciona chamadas para recalcular tudo após a atualização manual da carteira
    # REMOVED: recalcular_carteira(usuario_id=usuario_id) 
    # The following recalculations might need further review in the future
    # if manual portfolio edits are meant to be fully authoritative and 
    # potentially correct historical discrepancies reflected in tax calculations.
    # For now, we keep them to ensure tax data is updated based on operations,
    # but acknowledge the portfolio itself is now manually set for this item.
    recalcular_resultados(usuario_id=usuario_id) 
    calcular_operacoes_fechadas(usuario_id=usuario_id) 


def calcular_operacoes_fechadas(usuario_id: int) -> List[Dict[str, Any]]:
    """
    Calcula as operações fechadas para um usuário.
    Usa o método FIFO (First In, First Out) para rastrear as operações.
    Os resultados são salvos no banco de dados.
    
    Args:
        usuario_id: ID do usuário.
        
    Returns:
        List[Dict[str, Any]]: Lista de operações fechadas.
    """
    # Limpa operações fechadas antigas do usuário
    limpar_operacoes_fechadas_usuario(usuario_id=usuario_id)

    # Fetch monthly results to determine tax exemption status for swing trades
    resultados_mensais_list = obter_resultados_mensais(usuario_id=usuario_id)
    resultados_mensais_map = {rm['mes']: rm for rm in resultados_mensais_list}

    # Obtém todas as operações do usuário
    operacoes = obter_operacoes_para_calculo_fechadas(usuario_id=usuario_id)
    
    # Dicionário para rastrear as operações por ticker
    operacoes_por_ticker = defaultdict(list)
    for op in operacoes:
        # Garante que 'fees' exista
        op_data = op.copy()
        if 'fees' not in op_data:
            op_data['fees'] = 0.0
        operacoes_por_ticker[op_data["ticker"]].append(op_data)
    
    # Lista para armazenar as operações fechadas que serão salvas
    operacoes_fechadas_para_salvar = []
    
    # Processa cada ticker
    for ticker, ops_ticker in operacoes_por_ticker.items():
        # Ordena as operações por data e depois por ID (para manter a ordem de inserção no mesmo dia)
        ops_ticker.sort(key=lambda x: (x["date"], x["id"]))
        
        # Filas para rastrear compras e vendas pendentes (FIFO)
        compras_pendentes = [] # Lista de Dicts de operações de compra
        vendas_pendentes = []  # Lista de Dicts de operações de venda (para venda a descoberto)
        
        for op_atual in ops_ticker:
            quantidade_atual = op_atual["quantity"]
            
            if op_atual["operation"] == "buy":
                # Tenta fechar com vendas pendentes (venda a descoberto)
                while quantidade_atual > 0 and vendas_pendentes:
                    venda_pendente = vendas_pendentes[0]
                    qtd_fechar = min(quantidade_atual, venda_pendente["quantity"])
                    
                    op_fechada = _criar_operacao_fechada_detalhada(
                        op_abertura=venda_pendente, 
                        op_fechamento=op_atual, 
                        quantidade_fechada=qtd_fechar,
                        tipo_fechamento="venda_descoberta_fechada_com_compra"
                    )
                    operacoes_fechadas_para_salvar.append(op_fechada)
                    
                    venda_pendente["quantity"] -= qtd_fechar
                    quantidade_atual -= qtd_fechar
                    
                    if venda_pendente["quantity"] == 0:
                        vendas_pendentes.pop(0)
                
                if quantidade_atual > 0:
                    op_atual_restante = op_atual.copy()
                    op_atual_restante["quantity"] = quantidade_atual
                    compras_pendentes.append(op_atual_restante)

            elif op_atual["operation"] == "sell":
                # Tenta fechar com compras pendentes
                while quantidade_atual > 0 and compras_pendentes:
                    compra_pendente = compras_pendentes[0]
                    qtd_fechar = min(quantidade_atual, compra_pendente["quantity"])

                    op_fechada = _criar_operacao_fechada_detalhada(
                        op_abertura=compra_pendente, 
                        op_fechamento=op_atual, 
                        quantidade_fechada=qtd_fechar,
                        tipo_fechamento="compra_fechada_com_venda"
                    )
                    operacoes_fechadas_para_salvar.append(op_fechada)
                    
                    compra_pendente["quantity"] -= qtd_fechar
                    quantidade_atual -= qtd_fechar
                    
                    if compra_pendente["quantity"] == 0:
                        compras_pendentes.pop(0)
                
                if quantidade_atual > 0: # Venda a descoberto
                    op_atual_restante = op_atual.copy()
                    op_atual_restante["quantity"] = quantidade_atual
                    vendas_pendentes.append(op_atual_restante)

    # Salva todas as operações fechadas no banco E adiciona status_ir
    for op_f in operacoes_fechadas_para_salvar:
        # Determine status_ir
        data_fechamento_obj = op_f["data_fechamento"]
        # Ensure data_fechamento_obj is a date object if it's not already (it should be from _criar_operacao_fechada_detalhada)
        if isinstance(data_fechamento_obj, str): 
            data_fechamento_obj = datetime.fromisoformat(data_fechamento_obj.split("T")[0]).date()
        
        mes_fechamento_str = data_fechamento_obj.strftime("%Y-%m")
        resultado_do_mes_dict = resultados_mensais_map.get(mes_fechamento_str)

        if op_f["resultado"] <= 0:
            op_f["status_ir"] = "Prejuízo Acumulado"
        else: # op_f["resultado"] > 0
            if op_f["day_trade"]:
                ir_pagar_mensal_day_trade = 0.0
                if resultado_do_mes_dict and isinstance(resultado_do_mes_dict.get("ir_pagar_day"), (int, float)):
                    ir_pagar_mensal_day_trade = resultado_do_mes_dict["ir_pagar_day"]
                
                if ir_pagar_mensal_day_trade > 0:
                    op_f["status_ir"] = "Tributável Day Trade"
                else: 
                    op_f["status_ir"] = "Lucro Compensado"
                    
            else: # Swing Trade
                is_exempt_swing_mensal = False 
                if resultado_do_mes_dict and isinstance(resultado_do_mes_dict.get("isento_swing"), bool):
                    is_exempt_swing_mensal = resultado_do_mes_dict["isento_swing"]

                if is_exempt_swing_mensal:
                    op_f["status_ir"] = "Isento"
                else: 
                    ir_pagar_mensal_swing_trade = 0.0
                    if resultado_do_mes_dict and isinstance(resultado_do_mes_dict.get("ir_pagar_swing"), (int, float)):
                        ir_pagar_mensal_swing_trade = resultado_do_mes_dict["ir_pagar_swing"]
                    
                    if ir_pagar_mensal_swing_trade > 0:
                        op_f["status_ir"] = "Tributável Swing"
                    else: 
                        op_f["status_ir"] = "Lucro Compensado"
        
        # Salva a operação fechada (que agora inclui status_ir, though salvar_operacao_fechada might not save it yet)
        salvar_operacao_fechada(op_f, usuario_id=usuario_id)
        
    return operacoes_fechadas_para_salvar


def _criar_operacao_fechada_detalhada(op_abertura: Dict, op_fechamento: Dict, quantidade_fechada: int, tipo_fechamento: str) -> Dict:
    """
    Cria um dicionário detalhado para uma operação fechada, alinhado com OperacaoFechada e OperacaoDetalhe.
    """
    # Preços unitários
    preco_unitario_abertura = op_abertura["price"]
    preco_unitario_fechamento = op_fechamento["price"]
    
    # Taxas proporcionais
    taxas_proporcionais_abertura = (op_abertura["fees"] / op_abertura["quantity"]) * quantidade_fechada if op_abertura["quantity"] > 0 else 0
    taxas_proporcionais_fechamento = (op_fechamento["fees"] / op_fechamento["quantity"]) * quantidade_fechada if op_fechamento["quantity"] > 0 else 0

    # Valores totais para cálculo do resultado
    valor_total_abertura_calculo = preco_unitario_abertura * quantidade_fechada
    valor_total_fechamento_calculo = preco_unitario_fechamento * quantidade_fechada

    # Determina o tipo e calcula o resultado
    if tipo_fechamento == "compra_fechada_com_venda": # Compra (abertura) e Venda (fechamento)
        tipo_operacao_fechada = "compra-venda"
        resultado_bruto = valor_total_fechamento_calculo - valor_total_abertura_calculo
        resultado_liquido = resultado_bruto - taxas_proporcionais_abertura - taxas_proporcionais_fechamento
        data_ab = op_abertura["date"]
        data_fec = op_fechamento["date"]
    elif tipo_fechamento == "venda_descoberta_fechada_com_compra": # Venda (abertura) e Compra (fechamento)
        tipo_operacao_fechada = "venda-compra"
        resultado_bruto = valor_total_abertura_calculo - valor_total_fechamento_calculo # Venda é abertura (valor maior)
        resultado_liquido = resultado_bruto - taxas_proporcionais_abertura - taxas_proporcionais_fechamento
        data_ab = op_abertura["date"] # Data da venda a descoberto
        data_fec = op_fechamento["date"] # Data da recompra
    else:
        raise ValueError(f"Tipo de fechamento desconhecido: {tipo_fechamento}")

    # Cálculo do percentual de lucro/prejuízo
    custo_para_calculo_percentual = 0.0
    if op_abertura["operation"] == "buy": # Abertura foi uma compra
        custo_para_calculo_percentual = (op_abertura["price"] * quantidade_fechada) + taxas_proporcionais_abertura
    elif op_abertura["operation"] == "sell": # Abertura foi uma venda (short sale)
        # Base é o valor recebido na venda, líquido de taxas da venda.
        # O resultado_liquido já considera o lucro/prejuízo.
        # A base para o percentual deve ser o "investimento" ou "risco" inicial.
        # Para short sale, o "investimento" é o valor que se espera recomprar, mas o ganho é sobre o valor vendido.
        # Se vendi por 100 (líquido de taxas) e recomprei por 80, lucro de 20. Percentual é 20/100 = 20%.
        # Se vendi por 100 e recomprei por 120, prejuízo de 20. Percentual é -20/100 = -20%.
        custo_para_calculo_percentual = (op_abertura["price"] * quantidade_fechada) - taxas_proporcionais_abertura
        
    percentual_lucro = 0.0
    base_para_percentual_abs = abs(custo_para_calculo_percentual)
    if base_para_percentual_abs != 0:
        percentual_lucro = (resultado_liquido / base_para_percentual_abs) * 100.0
    else:
        if resultado_liquido > 0:
            percentual_lucro = 100.0 
        elif resultado_liquido < 0:
            percentual_lucro = -100.0
        # Se resultado_liquido for 0 e base também, percentual_lucro permanece 0.0

    operacoes_relacionadas = [
        {
            "id": op_abertura.get("id"),
            "date": op_abertura["date"],
            "operation": op_abertura["operation"],
            "quantity": quantidade_fechada,
            "price": preco_unitario_abertura,
            "fees": taxas_proporcionais_abertura,
            "valor_total": preco_unitario_abertura * quantidade_fechada
        },
        {
            "id": op_fechamento.get("id"),
            "date": op_fechamento["date"],
            "operation": op_fechamento["operation"],
            "quantity": quantidade_fechada,
            "price": preco_unitario_fechamento,
            "fees": taxas_proporcionais_fechamento,
            "valor_total": preco_unitario_fechamento * quantidade_fechada
        }
    ]

    return {
        "ticker": op_abertura["ticker"],
        "data_abertura": data_ab,
        "data_fechamento": data_fec,
        "tipo": tipo_operacao_fechada,
        "quantidade": quantidade_fechada,
        "valor_compra": preco_unitario_abertura,
        "valor_venda": preco_unitario_fechamento,
        "taxas_total": taxas_proporcionais_abertura + taxas_proporcionais_fechamento,
        "resultado": resultado_liquido,
        "percentual_lucro": percentual_lucro, # Added this key
        "operacoes_relacionadas": operacoes_relacionadas,
        "day_trade": op_abertura["date"] == op_fechamento["date"]
    }


def recalcular_carteira(usuario_id: int) -> None:
    """
    Recalcula a carteira atual de um usuário com base em todas as suas operações.
    A carteira existente do usuário é limpa antes do recálculo.
    """
    import logging
    logging.basicConfig(level=logging.INFO, format='%(asctime)s - %(levelname)s - %(message)s')
    # Limpa a carteira atual do usuário no banco de dados antes de recalcular
    limpar_carteira_usuario_db(usuario_id=usuario_id)

    # Obtém todas as operações do usuário
    operacoes = obter_todas_operacoes(usuario_id=usuario_id)
    
    # Dicionário para armazenar a carteira atual
    carteira_temp = defaultdict(lambda: {"quantidade": 0, "custo_total": 0.0, "preco_medio": 0.0})
    
    # Processa cada operação
    for op in operacoes:
        logging.info(f"[recalcular_carteira] Processando op: {op['ticker']}, {op['operation']}, Qtd: {op['quantity']}, Preço: {op['price']}, Data: {op.get('date')})")
        ticker = op["ticker"]

        # Log ANTES da operação
        # Certifique-se de que o ticker existe em carteira_temp para evitar KeyError se for a primeira operação do ticker
        # Usamos .get para segurança, embora defaultdict deva criar
        pm_antes = carteira_temp[ticker].get('preco_medio', 0.0) if ticker in carteira_temp else 0.0
        logging.info(f"[recalcular_carteira] ANTES op ({op['ticker']}): Qtd: {carteira_temp[ticker]['quantidade']}, CustoTotal: {carteira_temp[ticker]['custo_total']}, PM: {pm_antes}")

        quantidade_op = op["quantity"]
        valor_op_bruto = quantidade_op * op["price"] # Renomeado para clareza (valor bruto da operação)
        fees_op = op.get("fees", 0.0)

        # Salva o estado ANTES de modificar quantidade, custo_total e PM para lógica de compra/venda
        estado_anterior_quantidade = carteira_temp[ticker]["quantidade"]
        estado_anterior_preco_medio = carteira_temp[ticker]["preco_medio"]
        estado_anterior_custo_total = carteira_temp[ticker]["custo_total"] # Captura o custo total anterior

        if op["operation"] == "buy":
            custo_da_compra_atual_total = valor_op_bruto + fees_op

            if estado_anterior_quantidade < 0: # Estava vendido e esta compra está cobrindo (parcialmente ou totalmente)
                quantidade_acoes_sendo_cobertas = min(abs(estado_anterior_quantidade), quantidade_op)

                carteira_temp[ticker]["quantidade"] += quantidade_op

                if carteira_temp[ticker]["quantidade"] == 0: # Compra zerou exatamente a posição vendida
                    carteira_temp[ticker]["custo_total"] = 0.0
                elif carteira_temp[ticker]["quantidade"] > 0: # Compra cobriu a posição vendida e iniciou uma nova posição comprada
                    quantidade_comprada_excedente = carteira_temp[ticker]["quantidade"]
                    custo_da_parte_excedente = (custo_da_compra_atual_total / quantidade_op) * quantidade_comprada_excedente if quantidade_op != 0 else 0
                    carteira_temp[ticker]["custo_total"] = custo_da_parte_excedente
                else: # Compra apenas reduziu a posição vendida (carteira_temp[ticker]["quantidade"] < 0)
                    reducao_valor_pos_vendida = estado_anterior_preco_medio * quantidade_acoes_sendo_cobertas
                    carteira_temp[ticker]["custo_total"] = estado_anterior_custo_total - reducao_valor_pos_vendida
                    if carteira_temp[ticker]["custo_total"] < 0: # Garante que não fique negativo
                        carteira_temp[ticker]["custo_total"] = 0.0
            else: # Estava zerado ou já comprado (caso normal de compra)
                carteira_temp[ticker]["quantidade"] += quantidade_op
                carteira_temp[ticker]["custo_total"] += custo_da_compra_atual_total
        elif op["operation"] == "sell":
            # valor_liquido_venda = valor_op_bruto - fees_op # Valor que efetivamente altera o caixa ou valor da posição

            # Se estava comprado antes desta venda
            if estado_anterior_quantidade > 0:
                quantidade_vendida_da_posicao_comprada = min(estado_anterior_quantidade, quantidade_op)
                custo_a_baixar = estado_anterior_preco_medio * quantidade_vendida_da_posicao_comprada
                carteira_temp[ticker]["custo_total"] -= custo_a_baixar
                carteira_temp[ticker]["quantidade"] -= quantidade_vendida_da_posicao_comprada

                quantidade_op_restante_apos_vender_comprado = quantidade_op - quantidade_vendida_da_posicao_comprada
                if quantidade_op_restante_apos_vender_comprado > 0: # Venda excedeu a posição comprada, virou vendido
                    # Custo_total da parte comprada deve ter sido zerado ou estar próximo de zero.
                    # Agora, custo_total representa o valor da nova posição vendida.
                    proporcao_restante = quantidade_op_restante_apos_vender_comprado / quantidade_op if quantidade_op else 0
                    carteira_temp[ticker]["custo_total"] = (valor_op_bruto * proporcao_restante) # Usar valor bruto para PM de venda, taxas afetam resultado.
                    carteira_temp[ticker]["quantidade"] -= quantidade_op_restante_apos_vender_comprado
            else: # Estava zerado ou já vendido (aumentando a posição vendida)
                carteira_temp[ticker]["quantidade"] -= quantidade_op
                # Custo_total para vendidos acumula o valor (bruto) obtido com as vendas.
                # O preco_medio será (custo_total / abs(quantidade))
                carteira_temp[ticker]["custo_total"] += valor_op_bruto

        logging.info(f"[recalcular_carteira] APÓS op ({op['ticker']}): Qtd: {carteira_temp[ticker]['quantidade']}, CustoTotal: {carteira_temp[ticker]['custo_total']}")

        # Recalcula o preço médio final da posição
        if carteira_temp[ticker]["quantidade"] > 0: # Posição comprada
            carteira_temp[ticker]["preco_medio"] = carteira_temp[ticker]["custo_total"] / carteira_temp[ticker]["quantidade"]
            logging.info(f"[recalcular_carteira] NOVO PM COMPRADO ({op['ticker']}): {carteira_temp[ticker]['preco_medio']}")
        elif carteira_temp[ticker]["quantidade"] < 0: # Posição vendida
            # Se a quantidade é negativa, o custo_total deve representar o valor total obtido
            # com as vendas a descoberto, e o preco_medio o preço médio dessas vendas.
            # Estes valores devem ter sido calculados corretamente no bloco 'if op["operation"] == "sell"'.
            # Aqui, apenas garantimos que sejam usados para o preco_medio e não zerados.
            if abs(carteira_temp[ticker]["quantidade"]) > 0 and carteira_temp[ticker]["custo_total"] != 0: # Evitar divisão por zero se custo_total ainda for 0 por algum motivo
                carteira_temp[ticker]["preco_medio"] = carteira_temp[ticker]["custo_total"] / abs(carteira_temp[ticker]["quantidade"])
            elif op["operation"] == "sell": # Se foi uma venda que resultou em pos negativa e custo_total está 0 (deveria ter sido setado)
                 carteira_temp[ticker]["preco_medio"] = op["price"] # Usa o preço da operação atual como PM
                 # O custo_total também deveria ter sido op["price"] * op["quantity"] no bloco da venda
                 # Se o custo_total ficou 0 para AERI3, precisamos garantir que ele seja atualizado no bloco de venda.
            else:
                 carteira_temp[ticker]["preco_medio"] = 0.0 # Fallback
            logging.info(f"[recalcular_carteira] NOVO PM VENDIDO ({op['ticker']}): {carteira_temp[ticker]['preco_medio']}, CustoTotal: {carteira_temp[ticker]['custo_total']}")
        else: # Quantidade é zero
            carteira_temp[ticker]["preco_medio"] = 0.0
            carteira_temp[ticker]["custo_total"] = 0.0
            logging.info(f"[recalcular_carteira] PM ZERADO ({op['ticker']}): Qtd zero.")
            
    # Atualiza a carteira no banco de dados para o usuário
    for ticker, dados in carteira_temp.items():
        # Salva mesmo se a quantidade for zero para remover da carteira no DB,
        # ou a função atualizar_carteira pode decidir não salvar se quantidade for zero.
        # A função `atualizar_carteira` do database usa INSERT OR REPLACE, 
        # então se a quantidade for 0, ela ainda será salva assim.
        # Se quisermos remover, precisaríamos de uma lógica de DELETE no DB.
        # Por ora, salvar com quantidade zero é aceitável.
        atualizar_carteira(ticker, dados["quantidade"], dados["preco_medio"], dados["custo_total"], usuario_id=usuario_id)


def recalcular_resultados(usuario_id: int) -> None:
    """
    Recalcula os resultados mensais de um usuário com base em todas as suas operações.
    Os resultados mensais existentes do usuário são limpos antes do recálculo.
    """
    import logging # Adicionado para logs
    # Limpa os resultados mensais existentes do usuário no banco de dados
    limpar_resultados_mensais_usuario_db(usuario_id=usuario_id)

    # Obtém todas as operações do usuário, ordenadas por data e ID
    # A função obter_todas_operacoes já deve retornar ordenado por data, e ID como desempate.
    # Se não, a ordenação precisa ser garantida aqui. Ex: operacoes.sort(key=lambda x: (x['date'], x.get('id', 0)))
    operacoes = obter_todas_operacoes(usuario_id=usuario_id)
    
    # Dicionário para manter o estado da carteira para cálculo de PM de Swing Trade
    carteira_estado_atual = defaultdict(lambda: {"quantidade": 0, "custo_total": 0.0, "preco_medio": 0.0})
    posicoes_vendidas_estado_atual = defaultdict(lambda: {"quantidade_vendida": 0, "valor_total_venda": 0.0, "preco_medio_venda": 0.0})

    # Agrupa as operações por mês
    operacoes_por_mes = defaultdict(list)
    for op in operacoes:
        op_date = op["date"]
        if isinstance(op_date, str):
            op_date = datetime.fromisoformat(op_date.split("T")[0]).date()
        elif isinstance(op_date, datetime):
            op_date = op_date.date()
        op["date"] = op_date # Garante que a data é um objeto date
        
        mes = op_date.strftime("%Y-%m")
        operacoes_por_mes[mes].append(op)
    
    prejuizo_acumulado_swing = 0.0
    prejuizo_acumulado_day = 0.0
    
    for mes_str, ops_mes_original in sorted(operacoes_por_mes.items()): # Renomeado para clareza
        resultado_mes_swing = {"vendas": 0.0, "custo": 0.0, "ganho_liquido": 0.0}
        resultado_mes_day = {"vendas_total": 0.0, "custo_total": 0.0, "ganho_liquido": 0.0, "irrf": 0.0}
        
        operacoes_por_dia_no_mes = defaultdict(list)
        for op_m in ops_mes_original: # Renomeado para clareza
            dia_iso = op_m["date"].isoformat()
            operacoes_por_dia_no_mes[dia_iso].append(op_m)
            
        for dia_str, ops_dia_list_original in sorted(operacoes_por_dia_no_mes.items()):
            
            ops_day_trade_dia = []
            ops_swing_trade_dia_compras = []
            ops_swing_trade_dia_vendas = []

            # Separa operações por ticker para checar day trade corretamente
            ops_por_ticker_neste_dia = defaultdict(list)
            for op_dia in ops_dia_list_original:
                ops_por_ticker_neste_dia[op_dia["ticker"]].append(op_dia)

            for ticker_dia, lista_ops_ticker_dia in ops_por_ticker_neste_dia.items():
                if _eh_day_trade(lista_ops_ticker_dia, ticker_dia):
                    ops_day_trade_dia.extend(lista_ops_ticker_dia)
                else: # Não é day trade para este ticker, são swing trades
                    for op_swing in lista_ops_ticker_dia:
                        if op_swing["operation"] == "buy":
                            ops_swing_trade_dia_compras.append(op_swing)
                        else:
                            ops_swing_trade_dia_vendas.append(op_swing)

            # Ordena compras e vendas por ID para manter a ordem de execução no dia
            ops_swing_trade_dia_compras.sort(key=lambda x: x.get('id', 0))
            ops_swing_trade_dia_vendas.sort(key=lambda x: x.get('id', 0))

            # Processar Compras de Swing Trade do Dia
            for compra_op in ops_swing_trade_dia_compras:
                ticker = compra_op["ticker"]
                quantidade_compra_total = compra_op["quantity"]
                preco_compra_unitario = compra_op["price"]
                fees_compra_total = compra_op.get("fees", 0.0)
                # valor_compra_bruto_total = quantidade_compra_total * preco_compra_unitario # Não usado diretamente abaixo, mas conceitual

                if posicoes_vendidas_estado_atual[ticker]["quantidade_vendida"] > 0:
                    qtd_a_cobrir = min(posicoes_vendidas_estado_atual[ticker]["quantidade_vendida"], quantidade_compra_total)
                    pm_venda_anterior = posicoes_vendidas_estado_atual[ticker]["preco_medio_venda"]
                    
                    valor_da_venda_original_para_acoes_cobertas = qtd_a_cobrir * pm_venda_anterior # Valor bruto da venda original
                    custo_da_recompra_para_acoes_cobertas_bruto = qtd_a_cobrir * preco_compra_unitario
                    fees_compra_proporcional = (fees_compra_total / quantidade_compra_total) * qtd_a_cobrir if quantidade_compra_total > 0 else 0

                    # Adiciona o custo da recompra ao resultado do mês.
                    # A venda original já foi adicionada a resultado_mes_swing["vendas"].
                    resultado_mes_swing["custo"] += custo_da_recompra_para_acoes_cobertas_bruto + fees_compra_proporcional
                    
                    # Atualiza posicoes_vendidas_estado_atual
                    posicoes_vendidas_estado_atual[ticker]["valor_total_venda"] -= valor_da_venda_original_para_acoes_cobertas # Deduz o valor bruto das ações recompradas
                    posicoes_vendidas_estado_atual[ticker]["quantidade_vendida"] -= qtd_a_cobrir
                    
                    if posicoes_vendidas_estado_atual[ticker]["quantidade_vendida"] > 0:
                        posicoes_vendidas_estado_atual[ticker]["preco_medio_venda"] = posicoes_vendidas_estado_atual[ticker]["valor_total_venda"] / posicoes_vendidas_estado_atual[ticker]["quantidade_vendida"]
                    else: # Zerou a posição vendida
                        posicoes_vendidas_estado_atual[ticker]["preco_medio_venda"] = 0.0
                        posicoes_vendidas_estado_atual[ticker]["valor_total_venda"] = 0.0 # Garante zeragem
                    
                    logging.info(f"[recalcular_resultados] COMPRA COBRINDO VENDA ({ticker}): Qtd Coberta:{qtd_a_cobrir}, Preço Compra:{preco_compra_unitario}, PM Venda Anterior:{pm_venda_anterior}")
                    logging.info(f"[recalcular_resultados] Estado Pos Vendida APÓS COBERTURA ({ticker}): Qtd:{posicoes_vendidas_estado_atual[ticker]['quantidade_vendida']}, PM Vendido:{posicoes_vendidas_estado_atual[ticker]['preco_medio_venda']}")

                    quantidade_compra_restante = quantidade_compra_total - qtd_a_cobrir
                    if quantidade_compra_restante > 0:
                        # Trata o restante como uma compra normal para a carteira_estado_atual (posição comprada)
                        valor_compra_restante_bruto = quantidade_compra_restante * preco_compra_unitario
                        fees_compra_restante = (fees_compra_total / quantidade_compra_total) * quantidade_compra_restante if quantidade_compra_total > 0 else 0
                        
                        carteira_estado_atual[ticker]["quantidade"] += quantidade_compra_restante
                        carteira_estado_atual[ticker]["custo_total"] += valor_compra_restante_bruto + fees_compra_restante
                        if carteira_estado_atual[ticker]["quantidade"] > 0: # Sempre será >0 aqui
                             carteira_estado_atual[ticker]["preco_medio"] = carteira_estado_atual[ticker]["custo_total"] / carteira_estado_atual[ticker]["quantidade"]
                        logging.info(f"[recalcular_resultados] COMPRA SWING (Restante após cobrir venda) ({ticker}): Qtd:{quantidade_compra_restante}, Preço:{preco_compra_unitario}, Novo PM Comprado:{carteira_estado_atual[ticker]['preco_medio']}")
                else:
                    # Lógica original para compra normal (nenhuma posição vendida para cobrir)
                    carteira_estado_atual[ticker]["quantidade"] += quantidade_compra_total
                    carteira_estado_atual[ticker]["custo_total"] += (quantidade_compra_total * preco_compra_unitario) + fees_compra_total
                    if carteira_estado_atual[ticker]["quantidade"] > 0:
                        carteira_estado_atual[ticker]["preco_medio"] = carteira_estado_atual[ticker]["custo_total"] / carteira_estado_atual[ticker]["quantidade"]
                    else: # Improvável para uma compra, mas para segurança
                        carteira_estado_atual[ticker]["preco_medio"] = 0.0
                        carteira_estado_atual[ticker]["custo_total"] = 0.0
                    logging.info(f"[recalcular_resultados] COMPRA SWING (Normal) ({ticker}): Qtd:{quantidade_compra_total}, Preço:{preco_compra_unitario}, Novo PM Comprado:{carteira_estado_atual[ticker]['preco_medio']}")

            # Processar Vendas de Swing Trade do Dia
            for venda_op in ops_swing_trade_dia_vendas:
                ticker = venda_op["ticker"]
                quantidade_venda_total = venda_op["quantity"]
                preco_venda_unitario = venda_op["price"]
                fees_total_venda = venda_op.get("fees", 0.0)
                
                quantidade_vendida_de_posicao_comprada = 0
                quantidade_vendida_a_descoberto = 0

                # Parte 1: Venda cobre posição comprada existente
                if carteira_estado_atual[ticker]["quantidade"] > 0:
                    pm_para_venda_comprada = carteira_estado_atual[ticker]["preco_medio"]
                    quantidade_vendida_de_posicao_comprada = min(carteira_estado_atual[ticker]["quantidade"], quantidade_venda_total)
                    
                    custo_da_parte_comprada_vendida = quantidade_vendida_de_posicao_comprada * pm_para_venda_comprada
                    valor_bruto_da_parte_comprada_vendida = quantidade_vendida_de_posicao_comprada * preco_venda_unitario
                    fees_da_parte_comprada_vendida = (fees_total_venda / quantidade_venda_total) * quantidade_vendida_de_posicao_comprada if quantidade_venda_total > 0 else 0
                    valor_liquido_da_parte_comprada_vendida = valor_bruto_da_parte_comprada_vendida - fees_da_parte_comprada_vendida

                    resultado_mes_swing["vendas"] += valor_liquido_da_parte_comprada_vendida
                    resultado_mes_swing["custo"] += custo_da_parte_comprada_vendida
                    
                    carteira_estado_atual[ticker]["quantidade"] -= quantidade_vendida_de_posicao_comprada
                    carteira_estado_atual[ticker]["custo_total"] -= custo_da_parte_comprada_vendida
                    if carteira_estado_atual[ticker]["quantidade"] <= 0:
                        carteira_estado_atual[ticker]["custo_total"] = 0.0
                        carteira_estado_atual[ticker]["preco_medio"] = 0.0
                    
                    logging.info(f"[recalcular_resultados] VENDA DE POS_COMPRADA ({ticker}): Qtd:{quantidade_vendida_de_posicao_comprada}, Preço:{preco_venda_unitario}, PM Usado:{pm_para_venda_comprada}, Custo Venda:{custo_da_parte_comprada_vendida}")

                # Parte 2: Venda a descoberto (o restante da quantidade da operação de venda)
                quantidade_vendida_a_descoberto = quantidade_venda_total - quantidade_vendida_de_posicao_comprada
                
                if quantidade_vendida_a_descoberto > 0:
                    valor_desta_venda_descoberto_bruto = quantidade_vendida_a_descoberto * preco_venda_unitario
                    fees_desta_venda_descoberto = (fees_total_venda / quantidade_venda_total) * quantidade_vendida_a_descoberto if quantidade_venda_total > 0 else 0
                    valor_liquido_desta_venda_descoberto = valor_desta_venda_descoberto_bruto - fees_desta_venda_descoberto

                    resultado_mes_swing["vendas"] += valor_liquido_desta_venda_descoberto
                    # O custo da venda a descoberto será apurado na recompra.

                    posicoes_vendidas_estado_atual[ticker]["valor_total_venda"] += valor_desta_venda_descoberto_bruto # Acumula valor bruto para PM de venda
                    posicoes_vendidas_estado_atual[ticker]["quantidade_vendida"] += quantidade_vendida_a_descoberto
                    
                    if posicoes_vendidas_estado_atual[ticker]["quantidade_vendida"] > 0:
                        posicoes_vendidas_estado_atual[ticker]["preco_medio_venda"] = posicoes_vendidas_estado_atual[ticker]["valor_total_venda"] / posicoes_vendidas_estado_atual[ticker]["quantidade_vendida"]
                    
                    logging.info(f"[recalcular_resultados] VENDA A DESCOBERTO ({ticker}): Qtd:{quantidade_vendida_a_descoberto}, Preço:{preco_venda_unitario}, Novo PM Vendido:{posicoes_vendidas_estado_atual[ticker]['preco_medio_venda']}")

                logging.info(f"[recalcular_resultados] Estado Carteira APÓS VENDA ({ticker}): Qtd:{carteira_estado_atual[ticker]['quantidade']}, CustoTotal:{carteira_estado_atual[ticker]['custo_total']}, PM:{carteira_estado_atual[ticker]['preco_medio']}")
                logging.info(f"[recalcular_resultados] Estado Pos Vendida APÓS VENDA ({ticker}): Qtd:{posicoes_vendidas_estado_atual[ticker]['quantidade_vendida']}, PM Vendido:{posicoes_vendidas_estado_atual[ticker]['preco_medio_venda']}")

            # Calcular resultados de Day Trade do dia (se houver)
            if ops_day_trade_dia:
                _, resultado_dia_day_obj = _calcular_resultado_dia(ops_day_trade_dia, usuario_id)
                if resultado_dia_day_obj: # Se houver resultado de day trade
                    resultado_mes_day["vendas_total"] += resultado_dia_day_obj["vendas_total"]
                    resultado_mes_day["custo_total"] += resultado_dia_day_obj["custo_total"]
                    # O ganho líquido do dia de daytrade é vendas - custo. Esse valor será somado ao do mês.
                    resultado_mes_day["ganho_liquido"] += resultado_dia_day_obj["ganho_liquido"]
                    resultado_mes_day["irrf"] += resultado_dia_day_obj["irrf"]

        # Após processar todos os dias do mês:
        resultado_mes_swing["ganho_liquido"] = resultado_mes_swing["vendas"] - resultado_mes_swing["custo"]
        # O ganho líquido de day trade já foi acumulado.

        isento_swing = resultado_mes_swing["vendas"] <= 20000.0
        
        # Aplica a compensação de prejuízos (Swing Trade)
        ganho_liquido_swing_antes_compensacao = resultado_mes_swing["ganho_liquido"]
        if prejuizo_acumulado_swing > 0 and ganho_liquido_swing_antes_compensacao > 0:
            compensacao = min(prejuizo_acumulado_swing, ganho_liquido_swing_antes_compensacao)
            ganho_liquido_swing_apos_compensacao = ganho_liquido_swing_antes_compensacao - compensacao
            prejuizo_acumulado_swing -= compensacao
        elif ganho_liquido_swing_antes_compensacao < 0:
            prejuizo_acumulado_swing += abs(ganho_liquido_swing_antes_compensacao)
            ganho_liquido_swing_apos_compensacao = 0.0
        else:
            ganho_liquido_swing_apos_compensacao = ganho_liquido_swing_antes_compensacao

        # Aplica a compensação de prejuízos (Day Trade)
        ganho_liquido_day_antes_compensacao = resultado_mes_day["ganho_liquido"]
        if prejuizo_acumulado_day > 0 and ganho_liquido_day_antes_compensacao > 0:
            compensacao_day = min(prejuizo_acumulado_day, ganho_liquido_day_antes_compensacao)
            ganho_liquido_day_apos_compensacao = ganho_liquido_day_antes_compensacao - compensacao_day
            prejuizo_acumulado_day -= compensacao_day
        elif ganho_liquido_day_antes_compensacao < 0:
            prejuizo_acumulado_day += abs(ganho_liquido_day_antes_compensacao)
            ganho_liquido_day_apos_compensacao = 0.0
        else:
            ganho_liquido_day_apos_compensacao = ganho_liquido_day_antes_compensacao

        # Prepara o dicionário final para salvar no banco
        resultado_dict: Dict[str, Any] = {
            "mes": mes_str,
            "vendas_swing": resultado_mes_swing["vendas"],
            "custo_swing": resultado_mes_swing["custo"],
            "ganho_liquido_swing": ganho_liquido_swing_apos_compensacao, # Já compensado
            "isento_swing": isento_swing,
            "prejuizo_acumulado_swing": prejuizo_acumulado_swing,

            "vendas_day_trade": resultado_mes_day["vendas_total"],
            "custo_day_trade": resultado_mes_day["custo_total"],
            "ganho_liquido_day": ganho_liquido_day_apos_compensacao, # Já compensado
            "irrf_day": resultado_mes_day["irrf"],
            "prejuizo_acumulado_day": prejuizo_acumulado_day,
            
            # Defaults for DARF fields
            "darf_codigo_swing": None, "darf_competencia_swing": None, "darf_valor_swing": None, "darf_vencimento_swing": None, "status_darf_swing_trade": None,
            "darf_codigo_day": None, "darf_competencia_day": None, "darf_valor_day": None, "darf_vencimento_day": None, "status_darf_day_trade": None,
        }

        # Swing Trade IR calculations
        current_ir_devido_swing = 0.0
        if not isento_swing and resultado_dict["ganho_liquido_swing"] > 0:
            current_ir_devido_swing = resultado_dict["ganho_liquido_swing"] * 0.15
        
        # Simplificando ir_pagar_swing = current_ir_devido_swing (desconsiderando IRRF de 0,005% em swing, que não é comum reter para DARF)
        current_ir_pagar_swing = max(0.0, current_ir_devido_swing) 
        
        resultado_dict["ir_devido_swing"] = current_ir_devido_swing
        resultado_dict["ir_pagar_swing"] = current_ir_pagar_swing

        if current_ir_pagar_swing >= 10.0:
            resultado_dict["darf_valor_swing"] = current_ir_pagar_swing
            resultado_dict["darf_codigo_swing"] = "6015" # Código genérico, pode ser diferente para swing
            resultado_dict["darf_competencia_swing"] = mes_str
            resultado_dict["darf_vencimento_swing"] = _calculate_darf_due_date(mes_str)
            resultado_dict["status_darf_swing_trade"] = "Pendente"
        
        # Day Trade IR calculations
        current_ir_devido_day = 0.0
        if resultado_dict["ganho_liquido_day"] > 0:
             current_ir_devido_day = resultado_dict["ganho_liquido_day"] * 0.20
        
        current_ir_pagar_day = max(0.0, current_ir_devido_day - resultado_dict["irrf_day"])

        resultado_dict["ir_devido_day"] = current_ir_devido_day
        resultado_dict["ir_pagar_day"] = current_ir_pagar_day

        if current_ir_pagar_day >= 10.0:
            resultado_dict["darf_valor_day"] = current_ir_pagar_day
            resultado_dict["darf_codigo_day"] = "6015"
            resultado_dict["darf_competencia_day"] = mes_str
            resultado_dict["darf_vencimento_day"] = _calculate_darf_due_date(mes_str)
            resultado_dict["status_darf_day_trade"] = "Pendente"
            
        salvar_resultado_mensal(resultado_dict, usuario_id=usuario_id)

def listar_operacoes_service(usuario_id: int) -> List[Dict[str, Any]]:
    """
    Serviço para listar todas as operações de um usuário.
    """
    return obter_todas_operacoes(usuario_id=usuario_id)

def deletar_operacao_service(operacao_id: int, usuario_id: int) -> bool:
    """
    Serviço para deletar uma operação e recalcular carteira e resultados.
    Retorna True se a operação foi deletada, False caso contrário.
    """
    if remover_operacao(operacao_id, usuario_id=usuario_id):
        recalcular_carteira(usuario_id=usuario_id)
        recalcular_resultados(usuario_id=usuario_id)
        return True
    return False

def gerar_resumo_operacoes_fechadas(usuario_id: int) -> Dict[str, Any]:
    """
    Gera um resumo das operações fechadas para um usuário.
    """
    operacoes_fechadas = calcular_operacoes_fechadas(usuario_id=usuario_id)
    
    # Calcula o resumo
    total_operacoes = len(operacoes_fechadas)
    lucro_total = sum(op["resultado"] for op in operacoes_fechadas)
    
    # Separa day trade e swing trade
    operacoes_day_trade = [op for op in operacoes_fechadas if op.get("day_trade", False)]
    operacoes_swing_trade = [op for op in operacoes_fechadas if not op.get("day_trade", False)]
    
    lucro_day_trade = sum(op["resultado"] for op in operacoes_day_trade)
    lucro_swing_trade = sum(op["resultado"] for op in operacoes_swing_trade)
    
    # Encontra as operações mais lucrativas e com maior prejuízo
    # Certifique-se de que 'resultado' existe em cada 'op'
    operacoes_ordenadas = sorted(operacoes_fechadas, key=lambda x: x.get("resultado", 0), reverse=True)
    operacoes_lucrativas = [op for op in operacoes_ordenadas if op.get("resultado", 0) > 0]
    operacoes_prejuizo = [op for op in operacoes_ordenadas if op.get("resultado", 0) < 0] # Corrigido para < 0
    
    top_lucrativas = operacoes_lucrativas[:5]
    top_prejuizo = sorted(operacoes_prejuizo, key=lambda x: x.get("resultado", 0))[:5] # Ordena por menor resultado para pegar os maiores prejuízos

    # Calcula o resumo por ticker
    resumo_por_ticker = defaultdict(lambda: {
        "total_operacoes": 0,
        "lucro_total": 0.0, # Certifique-se que é float
        "operacoes_lucrativas": 0,
        "operacoes_prejuizo": 0
    })
    for op in operacoes_fechadas:
        ticker = op["ticker"]
        resumo_por_ticker[ticker]["total_operacoes"] += 1
        resumo_por_ticker[ticker]["lucro_total"] += op.get("resultado", 0)
        
        if op.get("resultado", 0) > 0:
            resumo_por_ticker[ticker]["operacoes_lucrativas"] += 1
        elif op.get("resultado", 0) < 0:
            resumo_por_ticker[ticker]["operacoes_prejuizo"] += 1
    
    return {
        "total_operacoes": total_operacoes,
        "lucro_total": lucro_total,
        "lucro_day_trade": lucro_day_trade,
        "lucro_swing_trade": lucro_swing_trade,
        "total_day_trade": len(operacoes_day_trade),
        "total_swing_trade": len(operacoes_swing_trade),
        "top_lucrativas": top_lucrativas,
        "top_prejuizo": top_prejuizo,
        "resumo_por_ticker": dict(resumo_por_ticker) # Converte defaultdict para dict para a resposta
    }

# A função recalcular_resultados abaixo do comentário parece ser uma versão mais antiga ou incorreta.
# Vou remover para evitar confusão, pois a de cima já foi atualizada.
# def recalcular_resultados() -> None:
#     """
#     Recalcula os resultados mensais com base em todas as operações.
#     """
#     # Obtém todas as operações
#     operacoes = obter_todas_operacoes()  # Corrigido de obter_todas_operações
    
#     # Dicionário para armazenar resultados mensais
#     resultados_mensais = defaultdict(lambda: {"resultado": 0.0})
    
#     # Processa cada operação
#     for op in operacoes:
#         ticker = op["ticker"]
#         quantidade = op["quantity"]
#         valor = quantidade * op["price"]
#         data = op["date"]
        
#         # Formata a data para o início do mês
#         ano, mes = data.year, data.month
#         mes_primeiro_dia = date(ano, mes, 1)
        
#         if op["operation"] == "buy":
#             # Compra: subtrai do resultado mensal
#             resultados_mensais[mes_primeiro_dia]["resultado"] -= valor + op["fees"]
#         else:
#             # Venda: adiciona ao resultado mensal
#             resultados_mensais[mes_primeiro_dia]["resultado"] += valor - op["fees"]
    
#     # Salva os resultados mensais no banco de dados
#     for data_primeiro_dia, dados in resultados_mensais.items():
#         salvar_resultado_mensal(data_primeiro_dia, dados["resultado"])

def deletar_todas_operacoes_service(usuario_id: int) -> Dict[str, Any]:
    """
    Serviço para deletar todas as operações de um usuário e recalcular
    a carteira e os resultados.
    """
    deleted_count = remover_todas_operacoes_usuario(usuario_id=usuario_id)
    
    # Após remover as operações, é crucial recalcular a carteira e os resultados.
    # A carteira ficará vazia, e os resultados mensais serão zerados ou recalculados para refletir
    # a ausência de operações.
    recalcular_carteira(usuario_id=usuario_id)
    recalcular_resultados(usuario_id=usuario_id) # Isso também limpará os resultados mensais no DB
                                               # se não houver operações.
    
    return {"mensagem": f"{deleted_count} operações foram removidas com sucesso.", "deleted_count": deleted_count}

def atualizar_status_darf_service(usuario_id: int, year_month: str, darf_type: str, new_status: str) -> Dict[str, str]:
    """
    Serviço para atualizar o status de um DARF (swing ou daytrade).
    """
    if darf_type.lower() not in ["swing", "daytrade"]:
        raise ValueError("Tipo de DARF inválido. Use 'swing' or 'daytrade'.")

    success = atualizar_status_darf_db(
        usuario_id=usuario_id,
        year_month=year_month,
        darf_type=darf_type.lower(),
        new_status=new_status
    )

    if success:
        return {"mensagem": "Status do DARF atualizado com sucesso."}
    else:
        # Isso pode significar que o registro para o mês/usuário não existe,
        # ou o tipo de darf era inválido (já verificado), ou o status já era o novo_status.
        # Para o cliente, "não encontrado ou status não alterado" pode ser uma mensagem razoável.
        return {"mensagem": "DARF não encontrado ou status não necessitou alteração."}

def remover_item_carteira_service(usuario_id: int, ticker: str) -> bool:
    """
    Serviço para remover um item específico (ticker) da carteira de um usuário.
    Nenhuma recalculação é acionada, pois esta é uma ação de override manual.
    """
    return remover_item_carteira_db(usuario_id=usuario_id, ticker=ticker)

def listar_operacoes_por_ticker_service(usuario_id: int, ticker: str) -> List[Operacao]:
    """
    Serviço para listar todas as operações de um usuário para um ticker específico.
    """
    operacoes_data = obter_operacoes_por_ticker_db(usuario_id=usuario_id, ticker=ticker.upper())
    return [Operacao(**op_data) for op_data in operacoes_data]

def calcular_resultados_por_ticker_service(usuario_id: int, ticker: str) -> ResultadoTicker:
    """
    Calcula e retorna resultados agregados para um ticker específico para o usuário.
    """
    ticker_upper = ticker.upper()

    # 1. Current Holdings
    carteira_completa = obter_carteira_atual(usuario_id=usuario_id) # This function already filters by user_id
    item_carteira_atual = next((item for item in carteira_completa if item["ticker"] == ticker_upper), None)

    quantidade_atual = 0
    preco_medio_atual = 0.0
    custo_total_atual = 0.0

    if item_carteira_atual:
        quantidade_atual = item_carteira_atual.get("quantidade", 0)
        preco_medio_atual = item_carteira_atual.get("preco_medio", 0.0)
        custo_total_atual = item_carteira_atual.get("custo_total", 0.0)

    # 2. Historical Aggregates from Operations
    operacoes_ticker = listar_operacoes_por_ticker_service(usuario_id=usuario_id, ticker=ticker_upper)
    
    total_investido_historico = 0.0
    total_vendido_historico = 0.0
    operacoes_compra_total_quantidade = 0
    operacoes_venda_total_quantidade = 0

    for op in operacoes_ticker:
        valor_operacao = op.quantity * op.price
        if op.operation == "buy":
            total_investido_historico += valor_operacao + op.fees
            operacoes_compra_total_quantidade += op.quantity
        elif op.operation == "sell":
            total_vendido_historico += valor_operacao - op.fees
            operacoes_venda_total_quantidade += op.quantity
            
    # 3. Realized Profit/Loss from Closed Operations
    # calcular_operacoes_fechadas recalcula e salva no DB, depois retorna a lista.
    # Se for chamado com frequência, pode ser um gargalo. Considerar se as ops fechadas devem ser apenas lidas.
    # Para este contexto, vamos assumir que queremos os dados mais recentes, então o recálculo é aceitável.
    operacoes_fechadas_todas = calcular_operacoes_fechadas(usuario_id=usuario_id) 
    
    lucro_prejuizo_realizado_total = 0.0
    for op_fechada in operacoes_fechadas_todas:
        if op_fechada.get('ticker') == ticker_upper:
            lucro_prejuizo_realizado_total += op_fechada.get('resultado', 0.0)

    return ResultadoTicker(
        ticker=ticker_upper,
        quantidade_atual=quantidade_atual,
        preco_medio_atual=preco_medio_atual,
        custo_total_atual=custo_total_atual,
        total_investido_historico=total_investido_historico,
        total_vendido_historico=total_vendido_historico,
        lucro_prejuizo_realizado_total=lucro_prejuizo_realizado_total,
        operacoes_compra_total_quantidade=operacoes_compra_total_quantidade,
        operacoes_venda_total_quantidade=operacoes_venda_total_quantidade
    )<|MERGE_RESOLUTION|>--- conflicted
+++ resolved
@@ -229,11 +229,7 @@
     if dados.quantidade < 0:
         # Para posições vendidas editadas manualmente, o custo_total deve ser o valor (positivo) da posição vendida.
         # O preco_medio fornecido em 'dados' para uma qtd negativa é o PM de venda.
-<<<<<<< HEAD
-        custo_total_calculado = abs(dados.quantidade) * dados.preco_medio 
-=======
         custo_total_calculado = abs(dados.quantidade) * dados.preco_medio
->>>>>>> 2b65326d
     else:
         # Para posições compradas ou zeradas (quantidade >= 0)
         custo_total_calculado = dados.quantidade * dados.preco_medio
