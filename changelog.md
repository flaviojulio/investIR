--- conflicted
+++ resolved
@@ -35,9 +35,6 @@
     *   A separação e o cálculo para operações de Day Trade foram mantidos e não devem ser afetados por estas mudanças no Swing Trade.
 *   **Detalhes do Imposto por Operação no Modal DARF:**
     *   Corrigida a atribuição do `status_ir` na função `calcular_operacoes_fechadas` (em `services.py`) para usar os valores específicos "Tributável Day Trade" e "Tributável Swing" (em vez de apenas "Tributável").
-<<<<<<< HEAD
-    *   Esta correção permite que o modal DARF no frontend (`DarfDetailsModal.tsx`) calcule e exiba corretamente o "Imosto Estimado da Operação" individual, que estava anteriormente aparecendo zerado devido à string de status IR genérica.
-=======
     *   Esta correção permite que o modal DARF no frontend (`DarfDetailsModal.tsx`) calcule e exiba corretamente o "Imosto Estimado da Operação" individual, que estava anteriormente aparecendo zerado devido à string de status IR genérica.
 
 ### Frontend e Tipos de Dados
@@ -48,5 +45,4 @@
 *   **Correção na Exibição do Status IR na Tabela de Operações Encerradas (`frontend/components/OperacoesEncerradasTable.tsx`):**
     *   Ajustada a lógica de exibição para reconhecer os status "Tributável Day Trade" e "Tributável Swing" (anteriormente apenas "Tributável").
     *   Isso garante que o badge "Tributável" e o ícone para consultar/detalhar o DARF voltem a ser exibidos corretamente para operações tributáveis.
-    *   A cor do ícone DARF (indicando status pago/pendente) também foi ajustada para usar o campo de status correto do resultado mensal (seja de day trade ou swing trade).
->>>>>>> 7a81f39c
+    *   A cor do ícone DARF (indicando status pago/pendente) também foi ajustada para usar o campo de status correto do resultado mensal (seja de day trade ou swing trade).